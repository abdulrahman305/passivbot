use crate::analysis::analyze_backtest_pair;
use crate::backtest::Backtest;
use crate::closes::{
    calc_closes_long, calc_closes_short, calc_next_close_long, calc_next_close_short,
};
use crate::constants::{LONG, SHORT};
use crate::entries::{
    calc_entries_long, calc_entries_short, calc_next_entry_long, calc_next_entry_short,
};
use crate::risk::{
    calc_twel_enforcer_actions, calc_unstucking_action, gate_entries_by_twel, GateEntriesCandidate,
    GateEntriesDecision, GateEntriesPosition, TwelEnforcerInputPosition, UnstuckPositionInput,
};
use crate::trailing::{
    trailing_bundle_to_tuple, tuple_to_trailing_bundle, update_trailing_bundle_sequence,
};
use crate::types::OrderType;
use crate::types::{
    BacktestParams, BotParams, BotParamsPair, EMABands, ExchangeParams, OrderBook, Position,
    StateParams, TrailingPriceBundle,
};
use ndarray::Array2;
use numpy::{IntoPyArray, PyReadonlyArray1, PyReadonlyArray3};
use pyo3::exceptions::PyValueError;
use pyo3::prelude::*;
use pyo3::types::{PyDict, PyList};
use pyo3::PyObject;
use serde::Serialize;
use std::str::FromStr;

#[pyfunction]
pub fn trailing_bundle_default_py() -> (f64, f64, f64, f64) {
    let bundle = TrailingPriceBundle::default();
    trailing_bundle_to_tuple(&bundle)
}

#[pyfunction]
#[pyo3(signature = (highs, lows, closes, bundle=None))]
pub fn update_trailing_bundle_py(
    highs: PyReadonlyArray1<'_, f64>,
    lows: PyReadonlyArray1<'_, f64>,
    closes: PyReadonlyArray1<'_, f64>,
    bundle: Option<(f64, f64, f64, f64)>,
) -> PyResult<(f64, f64, f64, f64)> {
    let highs = highs.as_slice()?;
    let lows = lows.as_slice()?;
    let closes = closes.as_slice()?;

    let len = highs.len();
    if lows.len() != len || closes.len() != len {
        return Err(PyValueError::new_err(
            "highs, lows, and closes must have the same length",
        ));
    }

    let mut bundle = match bundle {
        Some(values) => tuple_to_trailing_bundle(values),
        None => TrailingPriceBundle::default(),
    };

    update_trailing_bundle_sequence(&mut bundle, highs, lows, closes);

    Ok(trailing_bundle_to_tuple(&bundle))
}

#[pyfunction]
pub fn gate_entries_by_twel_py(
    side: &str,
    balance: f64,
    total_wallet_exposure_limit: f64,
    positions: &Bound<'_, PyList>,
    entries: &Bound<'_, PyList>,
) -> PyResult<Vec<(usize, f64, f64, u16)>> {
    let positions = positions.as_ref();
    let entries = entries.as_ref();
    let side_code = match side {
        "long" => LONG,
        "short" => SHORT,
        _ => {
            return Err(PyValueError::new_err(
                "side must be either 'long' or 'short'",
            ))
        }
    };
    if balance <= 0.0 || total_wallet_exposure_limit <= 0.0 {
        return Ok(vec![]);
    }

    let positions_len = positions.len()?;
    let mut positions_vec: Vec<GateEntriesPosition> = Vec::with_capacity(positions_len);
    for item in positions.iter()? {
        let item = item?;
        let dict = item.downcast::<PyDict>()?;
        let idx = dict
            .get_item("idx")?
            .ok_or_else(|| PyValueError::new_err("position missing 'idx'"))?
            .extract::<usize>()?;
        let position_size = dict
            .get_item("position_size")?
            .ok_or_else(|| PyValueError::new_err("position missing 'position_size'"))?
            .extract::<f64>()?;
        let position_price = dict
            .get_item("position_price")?
            .ok_or_else(|| PyValueError::new_err("position missing 'position_price'"))?
            .extract::<f64>()?;
        let c_mult = dict
            .get_item("c_mult")?
            .ok_or_else(|| PyValueError::new_err("position missing 'c_mult'"))?
            .extract::<f64>()?;
        positions_vec.push(GateEntriesPosition {
            idx,
            position_size,
            position_price,
            c_mult,
        });
    }

    let entries_len = entries.len()?;
    let mut entries_vec: Vec<GateEntriesCandidate> = Vec::with_capacity(entries_len);
    for item in entries.iter()? {
        let item = item?;
        let dict = item.downcast::<PyDict>()?;
        let idx = dict
            .get_item("idx")?
            .ok_or_else(|| PyValueError::new_err("entry missing 'idx'"))?
            .extract::<usize>()?;
        let qty = dict
            .get_item("qty")?
            .ok_or_else(|| PyValueError::new_err("entry missing 'qty'"))?
            .extract::<f64>()?;
        let price = dict
            .get_item("price")?
            .ok_or_else(|| PyValueError::new_err("entry missing 'price'"))?
            .extract::<f64>()?;
        let qty_step = dict
            .get_item("qty_step")?
            .ok_or_else(|| PyValueError::new_err("entry missing 'qty_step'"))?
            .extract::<f64>()?;
        let min_qty = dict
            .get_item("min_qty")?
            .ok_or_else(|| PyValueError::new_err("entry missing 'min_qty'"))?
            .extract::<f64>()?;
        let min_cost = dict
            .get_item("min_cost")?
            .ok_or_else(|| PyValueError::new_err("entry missing 'min_cost'"))?
            .extract::<f64>()?;
        let c_mult = dict
            .get_item("c_mult")?
            .ok_or_else(|| PyValueError::new_err("entry missing 'c_mult'"))?
            .extract::<f64>()?;
        let market_price = dict
            .get_item("market_price")?
            .ok_or_else(|| PyValueError::new_err("entry missing 'market_price'"))?
            .extract::<f64>()?;
        let order_type_id = dict
            .get_item("order_type_id")?
            .ok_or_else(|| PyValueError::new_err("entry missing 'order_type_id'"))?
            .extract::<u16>()?;
        let order_type = OrderType::try_from(order_type_id).map_err(|_| {
            PyValueError::new_err("unknown order_type_id provided to gate_entries_by_twel")
        })?;
        entries_vec.push(GateEntriesCandidate {
            idx,
            qty,
            price,
            qty_step,
            min_qty,
            min_cost,
            c_mult,
            market_price,
            order_type,
        });
    }

    let gated = gate_entries_by_twel(
        side_code,
        balance,
        total_wallet_exposure_limit,
        &positions_vec,
        &entries_vec,
    );

    let mut result: Vec<(usize, f64, f64, u16)> = Vec::with_capacity(gated.len());
    for GateEntriesDecision {
        idx,
        qty,
        price,
        order_type,
    } in gated
    {
        result.push((idx, qty, price, order_type.id()));
    }
    Ok(result)
}

#[pyfunction]
pub fn calc_unstucking_close_py(
    balance: f64,
    allowance_long: f64,
    allowance_short: f64,
    positions: &Bound<'_, PyList>,
) -> PyResult<Option<(usize, usize, f64, f64, u16)>> {
    let positions = positions.as_ref();
    let positions_len = positions.len()?;
    let mut inputs: Vec<UnstuckPositionInput> = Vec::with_capacity(positions_len);
    for item in positions.iter()? {
        let item = item?;
        let dict = item.downcast::<PyDict>()?;
        let idx = dict
            .get_item("idx")?
            .ok_or_else(|| PyValueError::new_err("position missing 'idx'"))?
            .extract::<usize>()?;
        let side_str: String = dict
            .get_item("side")?
            .ok_or_else(|| PyValueError::new_err("position missing 'side'"))?
            .extract::<String>()?;
        let side = match side_str.as_str() {
            "long" => LONG,
            "short" => SHORT,
            _ => {
                return Err(PyValueError::new_err(
                    "position side must be 'long' or 'short'",
                ))
            }
        };
        let position_size = dict
            .get_item("position_size")?
            .ok_or_else(|| PyValueError::new_err("position missing 'position_size'"))?
            .extract::<f64>()?;
        let position_price = dict
            .get_item("position_price")?
            .ok_or_else(|| PyValueError::new_err("position missing 'position_price'"))?
            .extract::<f64>()?;
        let wallet_exposure_limit = dict
            .get_item("wallet_exposure_limit")?
            .ok_or_else(|| PyValueError::new_err("position missing 'wallet_exposure_limit'"))?
            .extract::<f64>()?;
        let risk_we_excess_allowance_pct = dict
            .get_item("risk_we_excess_allowance_pct")?
            .ok_or_else(|| {
                PyValueError::new_err("position missing 'risk_we_excess_allowance_pct'")
            })?
            .extract::<f64>()?;
        let unstuck_threshold = dict
            .get_item("unstuck_threshold")?
            .ok_or_else(|| PyValueError::new_err("position missing 'unstuck_threshold'"))?
            .extract::<f64>()?;
        let unstuck_close_pct = dict
            .get_item("unstuck_close_pct")?
            .ok_or_else(|| PyValueError::new_err("position missing 'unstuck_close_pct'"))?
            .extract::<f64>()?;
        let unstuck_ema_dist = dict
            .get_item("unstuck_ema_dist")?
            .ok_or_else(|| PyValueError::new_err("position missing 'unstuck_ema_dist'"))?
            .extract::<f64>()?;
        let ema_band_upper = dict
            .get_item("ema_band_upper")?
            .ok_or_else(|| PyValueError::new_err("position missing 'ema_band_upper'"))?
            .extract::<f64>()?;
        let ema_band_lower = dict
            .get_item("ema_band_lower")?
            .ok_or_else(|| PyValueError::new_err("position missing 'ema_band_lower'"))?
            .extract::<f64>()?;
        let current_price = dict
            .get_item("current_price")?
            .ok_or_else(|| PyValueError::new_err("position missing 'current_price'"))?
            .extract::<f64>()?;
        let price_step = dict
            .get_item("price_step")?
            .ok_or_else(|| PyValueError::new_err("position missing 'price_step'"))?
            .extract::<f64>()?;
        let qty_step = dict
            .get_item("qty_step")?
            .ok_or_else(|| PyValueError::new_err("position missing 'qty_step'"))?
            .extract::<f64>()?;
        let min_qty = dict
            .get_item("min_qty")?
            .ok_or_else(|| PyValueError::new_err("position missing 'min_qty'"))?
            .extract::<f64>()?;
        let min_cost = dict
            .get_item("min_cost")?
            .ok_or_else(|| PyValueError::new_err("position missing 'min_cost'"))?
            .extract::<f64>()?;
        let c_mult = dict
            .get_item("c_mult")?
            .ok_or_else(|| PyValueError::new_err("position missing 'c_mult'"))?
            .extract::<f64>()?;

        inputs.push(UnstuckPositionInput {
            idx,
            side,
            position_size,
            position_price,
            wallet_exposure_limit,
            risk_we_excess_allowance_pct,
            unstuck_threshold,
            unstuck_close_pct,
            unstuck_ema_dist,
            ema_band_upper,
            ema_band_lower,
            current_price,
            price_step,
            qty_step,
            min_qty,
            min_cost,
            c_mult,
        });
    }

    let result = calc_unstucking_action(balance, allowance_long, allowance_short, &inputs);
    Ok(result.map(|(idx, side, order)| (idx, side, order.qty, order.price, order.order_type.id())))
}

#[cfg(test)]
mod tests {
    use super::*;
    use pyo3::prepare_freethreaded_python;
    use pyo3::types::{PyDict, PyList};

    #[test]
    fn test_gate_entries_blocks_when_twe_if_filled_exceeds() {
        prepare_freethreaded_python();
        Python::with_gil(|py| {
            let side = "long";
            let balance = 1000.0;
            let twel = 1.0;
            // One position small
            let positions = PyList::empty_bound(py);
            let p0 = PyDict::new_bound(py);
            p0.set_item("idx", 0usize).unwrap();
            p0.set_item("position_size", 0.0f64).unwrap();
            p0.set_item("position_price", 0.0f64).unwrap();
            p0.set_item("c_mult", 1.0f64).unwrap();
            positions.append(p0).unwrap();
            // Two entries that together would push twe_if_filled >= 1.0
            let entries = PyList::empty_bound(py);
            let e1 = PyDict::new_bound(py);
            e1.set_item("idx", 0usize).unwrap();
            e1.set_item("qty", 5.0f64).unwrap(); // cost 5*100/1000 = 0.5
            e1.set_item("price", 100.0f64).unwrap();
            e1.set_item("qty_step", 0.01f64).unwrap();
            e1.set_item("min_qty", 0.0f64).unwrap();
            e1.set_item("min_cost", 0.0f64).unwrap();
            e1.set_item("c_mult", 1.0f64).unwrap();
            e1.set_item("market_price", 100.0f64).unwrap();
            e1.set_item("order_type_id", OrderType::EntryGridNormalLong.id())
                .unwrap();
            entries.append(e1).unwrap();
            let e2 = PyDict::new_bound(py);
            e2.set_item("idx", 0usize).unwrap();
            e2.set_item("qty", 6.0f64).unwrap(); // +0.6 exposure -> total 1.1 > 1.0
            e2.set_item("price", 100.0f64).unwrap();
            e2.set_item("qty_step", 0.01f64).unwrap();
            e2.set_item("min_qty", 0.0f64).unwrap();
            e2.set_item("min_cost", 0.0f64).unwrap();
            e2.set_item("c_mult", 1.0f64).unwrap();
            e2.set_item("market_price", 90.0f64).unwrap();
            e2.set_item("order_type_id", OrderType::EntryGridNormalLong.id())
                .unwrap();
            entries.append(e2).unwrap();

            let res = gate_entries_by_twel_py(side, balance, twel, &positions, &entries).unwrap();
            // Should not allow both; either prune one or adjust last
            assert!(!res.is_empty());
            // Simulate twe_if_filled with returned
            let mut psize = 0.0f64;
            let mut pprice = 0.0f64;
            for (idx, qty, price, _ot) in res.into_iter() {
                let (_i, _qty, _price) = (idx, qty, price);
                let (nps, npp) =
                    crate::utils::calc_new_psize_pprice(psize, pprice, qty, price, 0.01);
                psize = nps;
                pprice = npp;
            }
            let twe = crate::utils::calc_wallet_exposure(
                1.0,
                balance,
                psize.abs(),
                if pprice > 0.0 { pprice } else { 100.0 },
            );
            assert!(
                twe < twel - 1e-12,
                "gated twe {} not strictly below {}",
                twe,
                twel
            );
        });
    }
}

#[pyfunction]
pub fn run_backtest(
    hlcvs: PyReadonlyArray3<f64>, // Shared HLCV data (timesteps x coins x features)
    btc_usd: PyReadonlyArray1<f64>, // Shared BTC/USD collateral prices
    bot_params: &Bound<'_, PyAny>, // Bot parameters per coin
    exchange_params_list: &Bound<'_, PyAny>, // Exchange parameters
    backtest_params_dict: &Bound<'_, PyDict>, // Backtest parameters
) -> PyResult<(PyObject, PyObject, Py<PyDict>, Py<PyDict>)> {
    let hlcvs_rust = hlcvs.as_array();
    let btc_usd_rust = btc_usd.as_array();

    if hlcvs_rust.ndim() != 3 {
        return Err(PyValueError::new_err(format!(
            "Expected 3D HLCV array, got ndim={}",
            hlcvs_rust.ndim()
        )));
    }

    let n_timesteps = hlcvs_rust.shape()[0];
    if btc_usd_rust.len() != n_timesteps {
        return Err(PyValueError::new_err(format!(
            "BTC/USD data length ({}) does not match HLCV timesteps ({})",
            btc_usd_rust.len(),
            n_timesteps
        )));
    }

    let bot_params_py_list_bound = bot_params
        .downcast::<PyList>()
        .map_err(|_| PyValueError::new_err("bot_params must be a list[dict] (one per coin)"))?;
    let bot_params_py_list = bot_params_py_list_bound.as_gil_ref();

    let bot_params_len = bot_params_py_list.len();
    let mut bot_params_vec = Vec::with_capacity(bot_params_len);
    for item in bot_params_py_list.iter() {
        let dict = item
            .downcast::<PyDict>()
            .map_err(|_| PyValueError::new_err("each bot_params element must be a dict"))?;
        bot_params_vec.push(bot_params_pair_from_dict(dict)?);
    }

    let exchange_params_list_bound = exchange_params_list
        .downcast::<PyList>()
        .map_err(|_| PyValueError::new_err("Unsupported data type for exchange_params_list"))?;
    let exchange_params_list = exchange_params_list_bound.as_gil_ref();
    let list_len = exchange_params_list.len();
    let mut exchange_params = Vec::with_capacity(list_len);
    for item in exchange_params_list.iter() {
        let dict = item
            .downcast::<PyDict>()
            .map_err(|_| PyValueError::new_err("Unsupported data type in exchange_params_list"))?;
        exchange_params.push(exchange_params_from_dict(dict)?);
    }

    let backtest_params = backtest_params_from_dict(backtest_params_dict.as_gil_ref())?;
    let metrics_only = backtest_params.metrics_only;
    let mut backtest = Backtest::new(
        &hlcvs_rust,
        &btc_usd_rust,
        bot_params_vec,
        exchange_params,
        &backtest_params,
    );

    // Run the backtest and process results
    Python::with_gil(|py| {
        let (fills, equities) = backtest.run();
<<<<<<< HEAD
        let (analysis_usd, analysis_btc) = analyze_backtest_pair(&fills, &equities);
=======
        let (analysis_usd, analysis_btc) = analyze_backtest_pair(
            &fills,
            &equities,
            backtest.balance.use_btc_collateral,
            &backtest.total_wallet_exposures,
        );
>>>>>>> 9b7515c4

        // Create a dictionary to store analysis results using a more concise approach
        let py_analysis_usd = struct_to_py_dict(py, &analysis_usd)?;
        let py_analysis_btc = struct_to_py_dict(py, &analysis_btc)?;
<<<<<<< HEAD
        if metrics_only {
            return Ok((
                py.None().into_py(py),
                py.None().into_py(py),
                py_analysis_usd,
                py_analysis_btc,
            ));
        }
        let mut py_fills = Array2::from_elem((fills.len(), 14), py.None());
        for (i, fill) in fills.iter().enumerate() {
            py_fills[(i, 0)] = fill.index.into_py(py);
            py_fills[(i, 1)] = (fill.timestamp_ms as i64).into_py(py);
            py_fills[(i, 2)] = <String as Clone>::clone(&fill.coin).into_py(py);
            py_fills[(i, 3)] = fill.pnl.into_py(py);
            py_fills[(i, 4)] = fill.fee_paid.into_py(py);
            py_fills[(i, 5)] = fill.usd_total_balance.into_py(py);
            py_fills[(i, 6)] = fill.btc_cash_wallet.into_py(py);
            py_fills[(i, 7)] = fill.usd_cash_wallet.into_py(py);
            py_fills[(i, 8)] = fill.btc_price.into_py(py);
            py_fills[(i, 9)] = fill.fill_qty.into_py(py);
            py_fills[(i, 10)] = fill.fill_price.into_py(py);
            py_fills[(i, 11)] = fill.position_size.into_py(py);
            py_fills[(i, 12)] = fill.position_price.into_py(py);
            py_fills[(i, 13)] = fill.order_type.to_string().into_py(py);
=======
        let mut py_fills = Array2::from_elem((fills.len(), 15), py.None());
        for (i, fill) in fills.iter().enumerate() {
            py_fills[(i, 0)] = fill.index.into_py(py);
            py_fills[(i, 1)] = <String as Clone>::clone(&fill.coin).into_py(py);
            py_fills[(i, 2)] = fill.pnl.into_py(py);
            py_fills[(i, 3)] = fill.fee_paid.into_py(py);
            py_fills[(i, 4)] = fill.balance_usd_total.into_py(py);
            py_fills[(i, 5)] = fill.balance_btc.into_py(py);
            py_fills[(i, 6)] = fill.balance_usd.into_py(py);
            py_fills[(i, 7)] = fill.btc_price.into_py(py);
            py_fills[(i, 8)] = fill.fill_qty.into_py(py);
            py_fills[(i, 9)] = fill.fill_price.into_py(py);
            py_fills[(i, 10)] = fill.position_size.into_py(py);
            py_fills[(i, 11)] = fill.position_price.into_py(py);
            py_fills[(i, 12)] = fill.order_type.to_string().into_py(py);
            py_fills[(i, 13)] = fill.wallet_exposure.into_py(py);
            py_fills[(i, 14)] = fill.total_wallet_exposure.into_py(py);
>>>>>>> 9b7515c4
        }

        let equities_array =
            Array2::from_shape_fn((equities.timestamps_ms.len(), 3), |(i, j)| match j {
                0 => equities.timestamps_ms[i] as f64,
                1 => equities.usd_total_equity[i],
                2 => equities.btc_total_equity[i],
                _ => 0.0,
            })
            .into_pyarray_bound(py)
            .unbind();
        let fills_array = py_fills.into_pyarray_bound(py).unbind();
        Ok((
            fills_array.into_py(py),
            equities_array.into_py(py),
            py_analysis_usd,
            py_analysis_btc,
        ))
    })
}

fn struct_to_py_dict<T: Serialize + ?Sized>(py: Python<'_>, obj: &T) -> PyResult<Py<PyDict>> {
    // Convert struct to JSON string
    let json_str = serde_json::to_string(obj).map_err(|e| {
        PyErr::new::<pyo3::exceptions::PyValueError, _>(format!("JSON serialization error: {}", e))
    })?;

    // Use Python's json module to convert to a Python dict
    let json = py.import_bound("json")?;
    let py_obj_any = json.call_method1("loads", (json_str,))?.unbind();
    let py_obj_bound = py_obj_any.bind(py);

    // Convert to PyDict
    let py_dict_bound = py_obj_bound.downcast::<PyDict>().map_err(|_| {
        PyErr::new::<pyo3::exceptions::PyTypeError, _>("Failed to convert to Python dict")
    })?;
    Ok(py_dict_bound.clone().unbind())
}

fn backtest_params_from_dict(dict: &PyDict) -> PyResult<BacktestParams> {
    Ok(BacktestParams {
        starting_balance: extract_value(dict, "starting_balance").unwrap_or_default(),
        maker_fee: extract_value(dict, "maker_fee").unwrap_or_default(),
        coins: extract_value(dict, "coins").unwrap_or_default(),
        // First timestamp (ms); default to 0 if not provided
        first_timestamp_ms: extract_value(dict, "first_timestamp_ms").unwrap_or(0u64),
        requested_start_timestamp_ms: extract_value(dict, "requested_start_timestamp_ms")
            .unwrap_or(0u64),
        first_valid_indices: dict
            .get_item("first_valid_indices")?
            .map(|item| item.extract::<Vec<usize>>())
            .transpose()?
            .unwrap_or_default(),
        last_valid_indices: dict
            .get_item("last_valid_indices")?
            .map(|item| item.extract::<Vec<usize>>())
            .transpose()?
            .unwrap_or_default(),
        warmup_minutes: dict
            .get_item("warmup_minutes")?
            .map(|item| item.extract::<Vec<usize>>())
            .transpose()?
            .unwrap_or_default(),
        trade_start_indices: dict
            .get_item("trade_start_indices")?
            .map(|item| item.extract::<Vec<usize>>())
            .transpose()?
            .unwrap_or_default(),
        global_warmup_bars: extract_value(dict, "global_warmup_bars").unwrap_or(0usize),
        btc_collateral_cap: extract_value(dict, "btc_collateral_cap").unwrap_or(0.0f64),
        btc_collateral_ltv_cap: match dict.get_item("btc_collateral_ltv_cap")? {
            Some(item) if !item.is_none() => Some(item.extract::<f64>()?),
            _ => None,
        },
        metrics_only: dict
            .get_item("metrics_only")?
            .map(|item| item.extract::<bool>())
            .transpose()?
            .unwrap_or(false),
    })
}

fn exchange_params_from_dict(dict: &PyDict) -> PyResult<ExchangeParams> {
    Ok(ExchangeParams {
        qty_step: extract_value(dict, "qty_step").unwrap_or_default(),
        price_step: extract_value(dict, "price_step").unwrap_or_default(),
        min_qty: extract_value(dict, "min_qty").unwrap_or_default(),
        min_cost: extract_value(dict, "min_cost").unwrap_or_default(),
        c_mult: extract_value(dict, "c_mult").unwrap_or_default(),
    })
}

fn bot_params_pair_from_dict(dict: &PyDict) -> PyResult<BotParamsPair> {
    Ok(BotParamsPair {
        long: bot_params_from_dict(extract_value(dict, "long")?)?,
        short: bot_params_from_dict(extract_value(dict, "short")?)?,
    })
}

fn extract_grid_spacing_we_weight(dict: &PyDict) -> PyResult<f64> {
    if let Some(obj) = dict.get_item("entry_grid_spacing_we_weight")? {
        obj.extract::<f64>()
    } else {
        extract_value(dict, "entry_grid_spacing_we_weight")
    }
}

fn bot_params_from_dict(dict: &PyDict) -> PyResult<BotParams> {
    let risk_wel_enforcer_threshold = match dict.get_item("risk_wel_enforcer_threshold")? {
        Some(item) => item.extract::<f64>()?,
        None => 1.0,
    };
    let risk_twel_enforcer_threshold = match dict.get_item("risk_twel_enforcer_threshold")? {
        Some(item) => item.extract::<f64>()?,
        None => 1.0,
    };
    let risk_we_excess_allowance_pct: f64 = extract_value(dict, "risk_we_excess_allowance_pct")?;
    let total_wallet_exposure_limit: f64 = extract_value(dict, "total_wallet_exposure_limit")?;
    let wallet_exposure_limit_raw: f64 = extract_value(dict, "wallet_exposure_limit")?;
    let n_positions_float: f64 = extract_value(dict, "n_positions")?;
    let n_positions = n_positions_float.round() as usize;
    let wallet_exposure_limit = if wallet_exposure_limit_raw < 0.0 {
        wallet_exposure_limit_raw
    } else if wallet_exposure_limit_raw > 0.0 {
        wallet_exposure_limit_raw
    } else if n_positions > 0 {
        total_wallet_exposure_limit / n_positions as f64
    } else {
        0.0
    };

    Ok(BotParams {
        close_grid_markup_end: extract_value(dict, "close_grid_markup_end")?,
        close_grid_markup_start: extract_value(dict, "close_grid_markup_start")?,
        close_grid_qty_pct: extract_value(dict, "close_grid_qty_pct")?,
        close_trailing_retracement_pct: extract_value(dict, "close_trailing_retracement_pct")?,
        close_trailing_grid_ratio: extract_value(dict, "close_trailing_grid_ratio")?,
        close_trailing_qty_pct: extract_value(dict, "close_trailing_qty_pct")?,
        close_trailing_threshold_pct: extract_value(dict, "close_trailing_threshold_pct")?,
        entry_grid_double_down_factor: extract_value(dict, "entry_grid_double_down_factor")?,
        entry_grid_spacing_log_weight: extract_value(dict, "entry_grid_spacing_log_weight")?,
        entry_grid_spacing_we_weight: extract_grid_spacing_we_weight(dict)?,
        entry_grid_spacing_pct: extract_value(dict, "entry_grid_spacing_pct")?,
        entry_log_range_ema_span_hours: extract_value(dict, "entry_log_range_ema_span_hours")?,
        entry_initial_ema_dist: extract_value(dict, "entry_initial_ema_dist")?,
        entry_initial_qty_pct: extract_value(dict, "entry_initial_qty_pct")?,
        entry_trailing_double_down_factor: extract_value(
            dict,
            "entry_trailing_double_down_factor",
        )?,
        entry_trailing_retracement_pct: extract_value(dict, "entry_trailing_retracement_pct")?,
        entry_trailing_retracement_we_weight: extract_value(
            dict,
            "entry_trailing_retracement_we_weight",
        )?,
        entry_trailing_retracement_log_weight: extract_value(
            dict,
            "entry_trailing_retracement_log_weight",
        )?,
        entry_trailing_grid_ratio: extract_value(dict, "entry_trailing_grid_ratio")?,
        entry_trailing_threshold_pct: extract_value(dict, "entry_trailing_threshold_pct")?,
        entry_trailing_threshold_we_weight: extract_value(
            dict,
            "entry_trailing_threshold_we_weight",
        )?,
        entry_trailing_threshold_log_weight: extract_value(
            dict,
            "entry_trailing_threshold_log_weight",
        )?,
        filter_log_range_ema_span: extract_value(dict, "filter_log_range_ema_span")?,
        filter_volume_ema_span: extract_value(dict, "filter_volume_ema_span")?,
        filter_volume_drop_pct: extract_value(dict, "filter_volume_drop_pct")?,
        ema_span_0: extract_value(dict, "ema_span_0")?,
        ema_span_1: extract_value(dict, "ema_span_1")?,
        n_positions,
        total_wallet_exposure_limit,
        wallet_exposure_limit,
        risk_wel_enforcer_threshold,
        risk_twel_enforcer_threshold,
        risk_we_excess_allowance_pct,
        unstuck_close_pct: extract_value(dict, "unstuck_close_pct")?,
        unstuck_ema_dist: extract_value(dict, "unstuck_ema_dist")?,
        unstuck_loss_allowance_pct: extract_value(dict, "unstuck_loss_allowance_pct")?,
        unstuck_threshold: extract_value(dict, "unstuck_threshold")?,
    })
}

fn extract_value<'a, T: pyo3::FromPyObject<'a>>(dict: &'a PyDict, key: &str) -> PyResult<T> {
    dict.get_item(key)
        .map_err(|_| {
            PyErr::new::<pyo3::exceptions::PyKeyError, _>(format!("Key '{}' not found", key))
        })?
        .ok_or_else(|| {
            PyErr::new::<pyo3::exceptions::PyValueError, _>(format!(
                "Value for key '{}' is None",
                key
            ))
        })
        .and_then(pyo3::FromPyObject::extract)
}

#[pyfunction]
pub fn calc_next_entry_long_py(
    qty_step: f64,
    price_step: f64,
    min_qty: f64,
    min_cost: f64,
    c_mult: f64,
    entry_grid_double_down_factor: f64,
    entry_grid_spacing_log_weight: f64,
    entry_grid_spacing_we_weight: f64,
    entry_grid_spacing_pct: f64,
    entry_initial_ema_dist: f64,
    entry_initial_qty_pct: f64,
    entry_trailing_double_down_factor: f64,
    entry_trailing_grid_ratio: f64,
    entry_trailing_retracement_pct: f64,
    entry_trailing_retracement_we_weight: f64,
    entry_trailing_retracement_log_weight: f64,
    entry_trailing_threshold_pct: f64,
    entry_trailing_threshold_we_weight: f64,
    entry_trailing_threshold_log_weight: f64,
    wallet_exposure_limit: f64,
    risk_we_excess_allowance_pct: f64,
    balance: f64,
    position_size: f64,
    position_price: f64,
    min_since_open: f64,
    max_since_min: f64,
    max_since_open: f64,
    min_since_max: f64,
    ema_bands_lower: f64,
    grid_log_range: f64,
    order_book_bid: f64,
) -> (f64, f64, String) {
    let exchange_params = ExchangeParams {
        qty_step,
        price_step,
        min_qty,
        min_cost,
        c_mult,
    };
    let state_params = StateParams {
        balance,
        order_book: OrderBook {
            bid: order_book_bid,
            ..Default::default()
        },
        ema_bands: EMABands {
            lower: ema_bands_lower,
            ..Default::default()
        },
        grid_log_range,
        ..Default::default()
    };
    let bot_params = BotParams {
        entry_grid_double_down_factor,
        entry_grid_spacing_log_weight,
        entry_grid_spacing_we_weight,
        entry_grid_spacing_pct,
        entry_initial_ema_dist,
        entry_initial_qty_pct,
        entry_trailing_double_down_factor,
        entry_trailing_grid_ratio,
        entry_trailing_retracement_pct,
        entry_trailing_retracement_we_weight,
        entry_trailing_retracement_log_weight,
        entry_trailing_threshold_pct,
        entry_trailing_threshold_we_weight,
        entry_trailing_threshold_log_weight,
        wallet_exposure_limit,
        risk_we_excess_allowance_pct,
        ..Default::default()
    };
    let position = Position {
        size: position_size,
        price: position_price,
    };
    let trailing_price_bundle = TrailingPriceBundle {
        min_since_open: min_since_open,
        max_since_min: max_since_min,
        max_since_open: max_since_open,
        min_since_max: min_since_max,
    };
    let next_entry = calc_next_entry_long(
        &exchange_params,
        &state_params,
        &bot_params,
        &position,
        &trailing_price_bundle,
    );

    (
        next_entry.qty,
        next_entry.price,
        next_entry.order_type.to_string(),
    )
}

#[pyfunction]
pub fn calc_next_close_long_py(
    qty_step: f64,
    price_step: f64,
    min_qty: f64,
    min_cost: f64,
    c_mult: f64,
    close_grid_markup_end: f64,
    close_grid_markup_start: f64,
    close_grid_qty_pct: f64,
    close_trailing_grid_ratio: f64,
    close_trailing_qty_pct: f64,
    close_trailing_retracement_pct: f64,
    close_trailing_threshold_pct: f64,
    wallet_exposure_limit: f64,
    risk_we_excess_allowance_pct: f64,
    risk_wel_enforcer_threshold: f64,
    balance: f64,
    position_size: f64,
    position_price: f64,
    min_since_open: f64,
    max_since_min: f64,
    max_since_open: f64,
    min_since_max: f64,
    order_book_ask: f64,
) -> (f64, f64, String) {
    let exchange_params = ExchangeParams {
        qty_step,
        price_step,
        min_qty,
        min_cost,
        c_mult,
    };
    let state_params = StateParams {
        balance,
        order_book: OrderBook {
            ask: order_book_ask,
            ..Default::default()
        },
        ..Default::default()
    };
    let bot_params = BotParams {
        close_grid_markup_end,
        close_grid_markup_start,
        close_grid_qty_pct,
        close_trailing_grid_ratio,
        close_trailing_qty_pct,
        close_trailing_retracement_pct,
        close_trailing_threshold_pct,
        wallet_exposure_limit,
        risk_we_excess_allowance_pct,
        risk_wel_enforcer_threshold,
        ..Default::default()
    };
    let position = Position {
        size: position_size,
        price: position_price,
    };
    let trailing_price_bundle = TrailingPriceBundle {
        min_since_open: min_since_open,
        max_since_min: max_since_min,
        max_since_open: max_since_open,
        min_since_max: min_since_max,
    };
    let next_entry = calc_next_close_long(
        &exchange_params,
        &state_params,
        &bot_params,
        &position,
        &trailing_price_bundle,
    );
    (
        next_entry.qty,
        next_entry.price,
        next_entry.order_type.to_string(),
    )
}

#[pyfunction]
pub fn calc_next_entry_short_py(
    qty_step: f64,
    price_step: f64,
    min_qty: f64,
    min_cost: f64,
    c_mult: f64,
    entry_grid_double_down_factor: f64,
    entry_grid_spacing_log_weight: f64,
    entry_grid_spacing_we_weight: f64,
    entry_grid_spacing_pct: f64,
    entry_initial_ema_dist: f64,
    entry_initial_qty_pct: f64,
    entry_trailing_double_down_factor: f64,
    entry_trailing_grid_ratio: f64,
    entry_trailing_retracement_pct: f64,
    entry_trailing_retracement_we_weight: f64,
    entry_trailing_retracement_log_weight: f64,
    entry_trailing_threshold_pct: f64,
    entry_trailing_threshold_we_weight: f64,
    entry_trailing_threshold_log_weight: f64,
    wallet_exposure_limit: f64,
    risk_we_excess_allowance_pct: f64,
    balance: f64,
    position_size: f64,
    position_price: f64,
    min_since_open: f64,
    max_since_min: f64,
    max_since_open: f64,
    min_since_max: f64,
    ema_bands_upper: f64,
    grid_log_range: f64,
    order_book_ask: f64,
) -> (f64, f64, String) {
    let exchange_params = ExchangeParams {
        qty_step,
        price_step,
        min_qty,
        min_cost,
        c_mult,
    };
    let state_params = StateParams {
        balance,
        order_book: OrderBook {
            ask: order_book_ask,
            ..Default::default()
        },
        ema_bands: EMABands {
            upper: ema_bands_upper,
            ..Default::default()
        },
        grid_log_range,
        ..Default::default()
    };
    let bot_params = BotParams {
        entry_grid_double_down_factor,
        entry_grid_spacing_log_weight,
        entry_grid_spacing_we_weight,
        entry_grid_spacing_pct,
        entry_initial_ema_dist,
        entry_initial_qty_pct,
        entry_trailing_double_down_factor,
        entry_trailing_grid_ratio,
        entry_trailing_retracement_pct,
        entry_trailing_retracement_we_weight,
        entry_trailing_retracement_log_weight,
        entry_trailing_threshold_pct,
        entry_trailing_threshold_we_weight,
        entry_trailing_threshold_log_weight,
        wallet_exposure_limit,
        risk_we_excess_allowance_pct,
        ..Default::default()
    };
    let position = Position {
        size: position_size,
        price: position_price,
    };
    let trailing_price_bundle = TrailingPriceBundle {
        min_since_open: min_since_open,
        max_since_min: max_since_min,
        max_since_open: max_since_open,
        min_since_max: min_since_max,
    };
    let next_entry = calc_next_entry_short(
        &exchange_params,
        &state_params,
        &bot_params,
        &position,
        &trailing_price_bundle,
    );

    (
        next_entry.qty,
        next_entry.price,
        next_entry.order_type.to_string(),
    )
}

#[pyfunction]
pub fn calc_next_close_short_py(
    qty_step: f64,
    price_step: f64,
    min_qty: f64,
    min_cost: f64,
    c_mult: f64,
    close_grid_markup_end: f64,
    close_grid_markup_start: f64,
    close_grid_qty_pct: f64,
    close_trailing_grid_ratio: f64,
    close_trailing_qty_pct: f64,
    close_trailing_retracement_pct: f64,
    close_trailing_threshold_pct: f64,
    wallet_exposure_limit: f64,
    risk_we_excess_allowance_pct: f64,
    risk_wel_enforcer_threshold: f64,
    balance: f64,
    position_size: f64,
    position_price: f64,
    min_since_open: f64,
    max_since_min: f64,
    max_since_open: f64,
    min_since_max: f64,
    order_book_bid: f64,
) -> (f64, f64, String) {
    let exchange_params = ExchangeParams {
        qty_step,
        price_step,
        min_qty,
        min_cost,
        c_mult,
    };
    let state_params = StateParams {
        balance,
        order_book: OrderBook {
            bid: order_book_bid,
            ..Default::default()
        },
        ..Default::default()
    };
    let bot_params = BotParams {
        close_grid_markup_end,
        close_grid_markup_start,
        close_grid_qty_pct,
        close_trailing_grid_ratio,
        close_trailing_qty_pct,
        close_trailing_retracement_pct,
        close_trailing_threshold_pct,
        wallet_exposure_limit,
        risk_we_excess_allowance_pct,
        risk_wel_enforcer_threshold,
        ..Default::default()
    };
    let position = Position {
        size: position_size,
        price: position_price,
    };
    let trailing_price_bundle = TrailingPriceBundle {
        min_since_open: min_since_open,
        max_since_min: max_since_min,
        max_since_open: max_since_open,
        min_since_max: min_since_max,
    };
    let next_entry = calc_next_close_short(
        &exchange_params,
        &state_params,
        &bot_params,
        &position,
        &trailing_price_bundle,
    );
    (
        next_entry.qty,
        next_entry.price,
        next_entry.order_type.to_string(),
    )
}

#[pyfunction]
pub fn calc_entries_long_py(
    qty_step: f64,
    price_step: f64,
    min_qty: f64,
    min_cost: f64,
    c_mult: f64,
    entry_grid_double_down_factor: f64,
    entry_grid_spacing_log_weight: f64,
    entry_grid_spacing_we_weight: f64,
    entry_grid_spacing_pct: f64,
    entry_initial_ema_dist: f64,
    entry_initial_qty_pct: f64,
    entry_trailing_double_down_factor: f64,
    entry_trailing_grid_ratio: f64,
    entry_trailing_retracement_pct: f64,
    entry_trailing_retracement_we_weight: f64,
    entry_trailing_retracement_log_weight: f64,
    entry_trailing_threshold_pct: f64,
    entry_trailing_threshold_we_weight: f64,
    entry_trailing_threshold_log_weight: f64,
    wallet_exposure_limit: f64,
    risk_we_excess_allowance_pct: f64,
    balance: f64,
    position_size: f64,
    position_price: f64,
    min_since_open: f64,
    max_since_min: f64,
    max_since_open: f64,
    min_since_max: f64,
    ema_bands_lower: f64,
    grid_log_range: f64,
    order_book_bid: f64,
) -> Vec<(f64, f64, u16)> {
    let exchange_params = ExchangeParams {
        qty_step,
        price_step,
        min_qty,
        min_cost,
        c_mult,
    };

    let state_params = StateParams {
        balance,
        order_book: OrderBook {
            bid: order_book_bid,
            ..Default::default()
        },
        ema_bands: EMABands {
            lower: ema_bands_lower,
            ..Default::default()
        },
        grid_log_range,
        ..Default::default()
    };

    let bot_params = BotParams {
        entry_grid_double_down_factor,
        entry_grid_spacing_log_weight,
        entry_grid_spacing_we_weight,
        entry_grid_spacing_pct,
        entry_initial_ema_dist,
        entry_initial_qty_pct,
        entry_trailing_double_down_factor,
        entry_trailing_grid_ratio,
        entry_trailing_retracement_pct,
        entry_trailing_retracement_we_weight,
        entry_trailing_retracement_log_weight,
        entry_trailing_threshold_pct,
        entry_trailing_threshold_we_weight,
        entry_trailing_threshold_log_weight,
        wallet_exposure_limit,
        risk_we_excess_allowance_pct,
        ..Default::default()
    };

    let position = Position {
        size: position_size,
        price: position_price,
    };
    let trailing_price_bundle = TrailingPriceBundle {
        min_since_open: min_since_open,
        max_since_min: max_since_min,
        max_since_open: max_since_open,
        min_since_max: min_since_max,
    };
    let entries = calc_entries_long(
        &exchange_params,
        &state_params,
        &bot_params,
        &position,
        &trailing_price_bundle,
    );

    // Convert entries to Python-compatible format
    entries
        .into_iter()
        .map(|order| (order.qty, order.price, order.order_type.id()))
        .collect()
}

#[pyfunction]
pub fn calc_entries_short_py(
    qty_step: f64,
    price_step: f64,
    min_qty: f64,
    min_cost: f64,
    c_mult: f64,
    entry_grid_double_down_factor: f64,
    entry_grid_spacing_log_weight: f64,
    entry_grid_spacing_we_weight: f64,
    entry_grid_spacing_pct: f64,
    entry_initial_ema_dist: f64,
    entry_initial_qty_pct: f64,
    entry_trailing_double_down_factor: f64,
    entry_trailing_grid_ratio: f64,
    entry_trailing_retracement_pct: f64,
    entry_trailing_retracement_we_weight: f64,
    entry_trailing_retracement_log_weight: f64,
    entry_trailing_threshold_pct: f64,
    entry_trailing_threshold_we_weight: f64,
    entry_trailing_threshold_log_weight: f64,
    wallet_exposure_limit: f64,
    risk_we_excess_allowance_pct: f64,
    balance: f64,
    position_size: f64,
    position_price: f64,
    min_since_open: f64,
    max_since_min: f64,
    max_since_open: f64,
    min_since_max: f64,
    ema_bands_upper: f64,
    grid_log_range: f64,
    order_book_ask: f64,
) -> Vec<(f64, f64, u16)> {
    let exchange_params = ExchangeParams {
        qty_step,
        price_step,
        min_qty,
        min_cost,
        c_mult,
    };

    let state_params = StateParams {
        balance,
        order_book: OrderBook {
            ask: order_book_ask,
            ..Default::default()
        },
        ema_bands: EMABands {
            upper: ema_bands_upper,
            ..Default::default()
        },
        grid_log_range,
        ..Default::default()
    };

    let bot_params = BotParams {
        entry_grid_double_down_factor,
        entry_grid_spacing_log_weight,
        entry_grid_spacing_we_weight,
        entry_grid_spacing_pct,
        entry_initial_ema_dist,
        entry_initial_qty_pct,
        entry_trailing_double_down_factor,
        entry_trailing_grid_ratio,
        entry_trailing_retracement_pct,
        entry_trailing_retracement_we_weight,
        entry_trailing_retracement_log_weight,
        entry_trailing_threshold_pct,
        entry_trailing_threshold_we_weight,
        entry_trailing_threshold_log_weight,
        wallet_exposure_limit,
        risk_we_excess_allowance_pct,
        ..Default::default()
    };

    let position = Position {
        size: position_size,
        price: position_price,
    };
    let trailing_price_bundle = TrailingPriceBundle {
        min_since_open: min_since_open,
        max_since_min: max_since_min,
        max_since_open: max_since_open,
        min_since_max: min_since_max,
    };
    let entries = calc_entries_short(
        &exchange_params,
        &state_params,
        &bot_params,
        &position,
        &trailing_price_bundle,
    );

    // Convert entries to Python-compatible format
    entries
        .into_iter()
        .map(|order| (order.qty, order.price, order.order_type.id()))
        .collect()
}

#[pyfunction]
pub fn calc_min_entry_qty_py(
    price: f64,
    c_mult: f64,
    qty_step: f64,
    min_qty: f64,
    min_cost: f64,
) -> f64 {
    let exchange_params = ExchangeParams {
        qty_step,
        price_step: 0.0,
        min_qty,
        min_cost,
        c_mult,
    };
    crate::entries::calc_min_entry_qty(price, &exchange_params)
}

#[pyfunction]
pub fn calc_closes_long_py(
    qty_step: f64,
    price_step: f64,
    min_qty: f64,
    min_cost: f64,
    c_mult: f64,
    close_grid_markup_end: f64,
    close_grid_markup_start: f64,
    close_grid_qty_pct: f64,
    close_trailing_grid_ratio: f64,
    close_trailing_qty_pct: f64,
    close_trailing_retracement_pct: f64,
    close_trailing_threshold_pct: f64,
    wallet_exposure_limit: f64,
    risk_we_excess_allowance_pct: f64,
    risk_wel_enforcer_threshold: f64,
    balance: f64,
    position_size: f64,
    position_price: f64,
    min_since_open: f64,
    max_since_min: f64,
    max_since_open: f64,
    min_since_max: f64,
    order_book_ask: f64,
) -> Vec<(f64, f64, u16)> {
    let exchange_params = ExchangeParams {
        qty_step,
        price_step,
        min_qty,
        min_cost,
        c_mult,
    };

    let state_params = StateParams {
        balance,
        order_book: OrderBook {
            ask: order_book_ask,
            ..Default::default()
        },
        ..Default::default()
    };

    let bot_params = BotParams {
        close_grid_markup_end,
        close_grid_markup_start,
        close_grid_qty_pct,
        close_trailing_grid_ratio,
        close_trailing_qty_pct,
        close_trailing_retracement_pct,
        close_trailing_threshold_pct,
        wallet_exposure_limit,
        risk_we_excess_allowance_pct,
        risk_wel_enforcer_threshold,
        ..Default::default()
    };

    let position = Position {
        size: position_size,
        price: position_price,
    };
    let trailing_price_bundle = TrailingPriceBundle {
        min_since_open: min_since_open,
        max_since_min: max_since_min,
        max_since_open: max_since_open,
        min_since_max: min_since_max,
    };
    let closes = calc_closes_long(
        &exchange_params,
        &state_params,
        &bot_params,
        &position,
        &trailing_price_bundle,
    );

    // Convert closes to Python-compatible format
    closes
        .into_iter()
        .map(|order| (order.qty, order.price, order.order_type.id()))
        .collect()
}

#[pyfunction]
pub fn calc_closes_short_py(
    qty_step: f64,
    price_step: f64,
    min_qty: f64,
    min_cost: f64,
    c_mult: f64,
    close_grid_markup_end: f64,
    close_grid_markup_start: f64,
    close_grid_qty_pct: f64,
    close_trailing_grid_ratio: f64,
    close_trailing_qty_pct: f64,
    close_trailing_retracement_pct: f64,
    close_trailing_threshold_pct: f64,
    wallet_exposure_limit: f64,
    risk_we_excess_allowance_pct: f64,
    risk_wel_enforcer_threshold: f64,
    balance: f64,
    position_size: f64,
    position_price: f64,
    min_since_open: f64,
    max_since_min: f64,
    max_since_open: f64,
    min_since_max: f64,
    order_book_bid: f64,
) -> Vec<(f64, f64, u16)> {
    let exchange_params = ExchangeParams {
        qty_step,
        price_step,
        min_qty,
        min_cost,
        c_mult,
    };

    let state_params = StateParams {
        balance,
        order_book: OrderBook {
            bid: order_book_bid,
            ..Default::default()
        },
        ..Default::default()
    };

    let bot_params = BotParams {
        close_grid_markup_end,
        close_grid_markup_start,
        close_grid_qty_pct,
        close_trailing_grid_ratio,
        close_trailing_qty_pct,
        close_trailing_retracement_pct,
        close_trailing_threshold_pct,
        wallet_exposure_limit,
        risk_we_excess_allowance_pct,
        risk_wel_enforcer_threshold,
        ..Default::default()
    };
    let position = Position {
        size: position_size,
        price: position_price,
    };
    let trailing_price_bundle = TrailingPriceBundle {
        min_since_open: min_since_open,
        max_since_min: max_since_min,
        max_since_open: max_since_open,
        min_since_max: min_since_max,
    };
    let closes = calc_closes_short(
        &exchange_params,
        &state_params,
        &bot_params,
        &position,
        &trailing_price_bundle,
    );

    // Convert closes to Python-compatible format
    closes
        .into_iter()
        .map(|order| (order.qty, order.price, order.order_type.id()))
        .collect()
}

#[pyfunction]
pub fn calc_twel_enforcer_orders_py(
    side: &str,
    threshold: f64,
    total_wallet_exposure_limit: f64,
    effective_n_positions: usize,
    balance: f64,
    positions: &Bound<'_, PyList>,
    skip_idx: Option<usize>,
) -> PyResult<Vec<(usize, f64, f64, u16)>> {
    let positions = positions.as_ref();
    let side_code = match side {
        "long" => LONG,
        "short" => SHORT,
        _ => {
            return Err(PyValueError::new_err(
                "side must be either 'long' or 'short'",
            ))
        }
    };
    let positions_len = positions.len()?;
    let mut parsed_positions: Vec<TwelEnforcerInputPosition> = Vec::with_capacity(positions_len);
    for item in positions.iter()? {
        let item = item?;
        let dict = item.downcast::<PyDict>()?;
        parsed_positions.push(TwelEnforcerInputPosition {
            idx: dict
                .get_item("idx")?
                .ok_or_else(|| PyValueError::new_err("twel enforcer position missing 'idx'"))?
                .extract::<usize>()?,
            position_size: dict
                .get_item("position_size")?
                .ok_or_else(|| {
                    PyValueError::new_err("twel enforcer position missing 'position_size'")
                })?
                .extract::<f64>()?,
            position_price: dict
                .get_item("position_price")?
                .ok_or_else(|| {
                    PyValueError::new_err("twel enforcer position missing 'position_price'")
                })?
                .extract::<f64>()?,
            market_price: dict
                .get_item("market_price")?
                .ok_or_else(|| {
                    PyValueError::new_err("twel enforcer position missing 'market_price'")
                })?
                .extract::<f64>()?,
            base_wallet_exposure_limit: dict
                .get_item("base_wallet_exposure_limit")?
                .ok_or_else(|| {
                    PyValueError::new_err(
                        "twel enforcer position missing 'base_wallet_exposure_limit'",
                    )
                })?
                .extract::<f64>()?,
            c_mult: dict
                .get_item("c_mult")?
                .ok_or_else(|| PyValueError::new_err("twel enforcer position missing 'c_mult'"))?
                .extract::<f64>()?,
            qty_step: dict
                .get_item("qty_step")?
                .ok_or_else(|| PyValueError::new_err("twel enforcer position missing 'qty_step'"))?
                .extract::<f64>()?,
            price_step: dict
                .get_item("price_step")?
                .ok_or_else(|| {
                    PyValueError::new_err("twel enforcer position missing 'price_step'")
                })?
                .extract::<f64>()?,
            min_qty: dict
                .get_item("min_qty")?
                .ok_or_else(|| PyValueError::new_err("twel enforcer position missing 'min_qty'"))?
                .extract::<f64>()?,
        });
    }

    let actions = calc_twel_enforcer_actions(
        side_code,
        threshold,
        total_wallet_exposure_limit,
        effective_n_positions,
        balance,
        &parsed_positions,
        skip_idx,
    );
    Ok(actions
        .into_iter()
        .map(|(idx, order)| (idx, order.qty, order.price, order.order_type.id()))
        .collect())
}

#[pyfunction]
pub fn order_type_id_to_snake(id: u16) -> PyResult<String> {
    let ot = OrderType::try_from(id)
        .map_err(|_| pyo3::exceptions::PyValueError::new_err("unknown order type id"))?;
    Ok(ot.to_string())
}

#[pyfunction]
pub fn all_order_types_ids(py: Python<'_>) -> PyResult<Py<PyDict>> {
    use strum::IntoEnumIterator;
    let d = PyDict::new_bound(py);
    for ot in OrderType::iter() {
        let id: u16 = ot.into();
        d.set_item(id, ot.to_string())?;
    }
    Ok(d.unbind())
}

#[pyfunction]
pub fn order_type_snake_to_id(name: &str) -> PyResult<u16> {
    OrderType::from_str(name)
        .map(|ot| ot.id())
        .map_err(|_| pyo3::exceptions::PyValueError::new_err("unknown order type name"))
}

#[pyfunction(name = "get_order_id_type_from_string")]
pub fn get_order_id_type_from_string_alias(name: &str) -> PyResult<u16> {
    order_type_snake_to_id(name)
}<|MERGE_RESOLUTION|>--- conflicted
+++ resolved
@@ -455,21 +455,16 @@
     // Run the backtest and process results
     Python::with_gil(|py| {
         let (fills, equities) = backtest.run();
-<<<<<<< HEAD
-        let (analysis_usd, analysis_btc) = analyze_backtest_pair(&fills, &equities);
-=======
         let (analysis_usd, analysis_btc) = analyze_backtest_pair(
             &fills,
             &equities,
             backtest.balance.use_btc_collateral,
             &backtest.total_wallet_exposures,
         );
->>>>>>> 9b7515c4
 
         // Create a dictionary to store analysis results using a more concise approach
         let py_analysis_usd = struct_to_py_dict(py, &analysis_usd)?;
         let py_analysis_btc = struct_to_py_dict(py, &analysis_btc)?;
-<<<<<<< HEAD
         if metrics_only {
             return Ok((
                 py.None().into_py(py),
@@ -478,7 +473,7 @@
                 py_analysis_btc,
             ));
         }
-        let mut py_fills = Array2::from_elem((fills.len(), 14), py.None());
+        let mut py_fills = Array2::from_elem((fills.len(), 16), py.None());
         for (i, fill) in fills.iter().enumerate() {
             py_fills[(i, 0)] = fill.index.into_py(py);
             py_fills[(i, 1)] = (fill.timestamp_ms as i64).into_py(py);
@@ -494,25 +489,8 @@
             py_fills[(i, 11)] = fill.position_size.into_py(py);
             py_fills[(i, 12)] = fill.position_price.into_py(py);
             py_fills[(i, 13)] = fill.order_type.to_string().into_py(py);
-=======
-        let mut py_fills = Array2::from_elem((fills.len(), 15), py.None());
-        for (i, fill) in fills.iter().enumerate() {
-            py_fills[(i, 0)] = fill.index.into_py(py);
-            py_fills[(i, 1)] = <String as Clone>::clone(&fill.coin).into_py(py);
-            py_fills[(i, 2)] = fill.pnl.into_py(py);
-            py_fills[(i, 3)] = fill.fee_paid.into_py(py);
-            py_fills[(i, 4)] = fill.balance_usd_total.into_py(py);
-            py_fills[(i, 5)] = fill.balance_btc.into_py(py);
-            py_fills[(i, 6)] = fill.balance_usd.into_py(py);
-            py_fills[(i, 7)] = fill.btc_price.into_py(py);
-            py_fills[(i, 8)] = fill.fill_qty.into_py(py);
-            py_fills[(i, 9)] = fill.fill_price.into_py(py);
-            py_fills[(i, 10)] = fill.position_size.into_py(py);
-            py_fills[(i, 11)] = fill.position_price.into_py(py);
-            py_fills[(i, 12)] = fill.order_type.to_string().into_py(py);
-            py_fills[(i, 13)] = fill.wallet_exposure.into_py(py);
-            py_fills[(i, 14)] = fill.total_wallet_exposure.into_py(py);
->>>>>>> 9b7515c4
+            py_fills[(i, 14)] = fill.wallet_exposure.into_py(py);
+            py_fills[(i, 15)] = fill.total_wallet_exposure.into_py(py);
         }
 
         let equities_array =
