--- conflicted
+++ resolved
@@ -227,16 +227,13 @@
 - Candlestick management is handled by the CandlestickManager with on-disk caching and TTL-based refresh. Legacy settings `ohlcvs_1m_rolling_window_days` and `ohlcvs_1m_update_after_minutes` are no longer used. Use `inactive_coin_candle_ttl_minutes` to control how long 1m candles for inactive symbols are kept in RAM before being refreshed.
 - **pnls_max_lookback_days**: How far into the past to fetch PnL history.
 - **price_distance_threshold**: Minimum distance to current price action required for EMA-based limit orders.
-<<<<<<< HEAD
 - **risk_wel_enforcer_threshold**: Per-symbol multiplier that triggers the WEL enforcer. When a position’s exposure exceeds `wallet_exposure_limit * (1 + risk_we_excess_allowance_pct) * risk_wel_enforcer_threshold` the bot emits a reduce-only order to bring it back under control. Set <1.0 for continual trimming, `1.0` for a hard cap, or ≤0 to disable.
 - **risk_twel_enforcer_threshold**: Fraction of the configured `total_wallet_exposure_limit` that triggers the TWEL enforcer. When aggregate exposure exceeds this threshold the bot queues reduction orders instead of new entries. Set >1.0 to allow a grace margin, `1.0` for strict enforcement, or ≤0 to disable.
 - **risk_we_excess_allowance_pct**: Per-symbol allowance above the configured wallet exposure limit that the enforcer tolerates before trimming. Useful for smoothing reductions; leave at `0.0` for a hard cap.
-=======
 - **memory_snapshot_interval_minutes**: Interval between `_log_memory_snapshot` telemetry entries (RSS, CandlestickManager cache stats, task counts). Default is `30`; lower values surface leaks sooner at the cost of noisier logs.
 - **max_warmup_minutes**: Hard ceiling applied to the historical warm-up window for both backtests and live warm-ups. Use `0` to disable the cap; otherwise values above `0` clamp the per-symbol warmup calculated from EMA spans.
 - **warmup_ratio**: Multiplier applied to the longest EMA or log-range span (in minutes) across long/short settings to decide how much 1m history to prefetch before trading. A value of `0.2`, for example, warmups ~20% of the deepest lookback, capped by `max_warmup_minutes`.
 - **warmup_minutes**: Per-coin warm-up window (in minutes) derived from `warmup_ratio`, indicator spans, and the optional `max_warmup_minutes` ceiling. This value is used by the backtester and CandlestickManager to skip the earliest candles until indicators are fully primed; adjust `warmup_ratio` or the spans themselves to change it.
->>>>>>> 81780d8a
 - **time_in_force**: Default is Good-Till-Cancelled.
 - **user**: Fetch API key/secret from `api-keys.json`.
 
