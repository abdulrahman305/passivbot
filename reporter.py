--- conflicted
+++ resolved
@@ -9,11 +9,7 @@
 from ray.tune.trial import Trial
 from ray.tune.utils import unflattened_lookup
 from tabulate import tabulate
-<<<<<<< HEAD
-from backtest import candidate_to_live_config
-=======
 from analyze import candidate_to_live_config
->>>>>>> 7a76a908
 
 try:
     from collections.abc import Mapping, MutableMapping
