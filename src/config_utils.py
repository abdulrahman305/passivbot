--- conflicted
+++ resolved
@@ -864,7 +864,6 @@
         result["bot"][pside]["n_positions"] = int(round(result["bot"][pside]["n_positions"]))
 
 
-<<<<<<< HEAD
 def _normalize_coin_sources(raw: Any) -> Dict[str, str]:
     if raw is None:
         return {}
@@ -876,7 +875,6 @@
             continue
         normalized[str(coin)] = str(exchange)
     return normalized
-=======
 def _preserve_coin_sources(result: dict) -> None:
     """Keep track of original approved/ignored coin sources before normalization."""
     sources = result.setdefault("_coins_sources", {})
@@ -884,7 +882,6 @@
     for key in ("approved_coins", "ignored_coins"):
         if key in live and key not in sources:
             sources[key] = deepcopy(live[key])
->>>>>>> 2bd9543b
 
 
 def _apply_non_live_adjustments(result: dict, verbose: bool = True) -> None:
@@ -940,12 +937,9 @@
     _sync_with_template(template, result, base_config_path, verbose=verbose)
 
     _normalize_position_counts(result)
-<<<<<<< HEAD
     if coin_sources_input is not None:
         result.setdefault("backtest", {})["coin_sources"] = coin_sources_input
-=======
     _preserve_coin_sources(result)
->>>>>>> 2bd9543b
 
     if not live_only:
         # unneeded adjustments if running live
