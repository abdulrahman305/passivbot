import gc
import datetime
import sys
from io import BytesIO
from time import sleep
from urllib.request import urlopen
from zipfile import ZipFile

<<<<<<< HEAD
=======
import sys
import hjson
>>>>>>> 580859e1
import pandas as pd
from dateutil import parser

from passivbot import *
from procedures import prep_config
from pure_funcs import ts_to_date, get_dummy_settings


class Downloader:
    """
    Downloader class for tick data. Fetches data from specified time until now or specified time.
    """

    def __init__(self, config: dict):
        self.fetch_delay_seconds = 0.75
        self.config = config
        self.price_filepath = os.path.join(config["caches_dirpath"], f"{config['session_name']}_price_cache.npy")
        self.buyer_maker_filepath = os.path.join(config["caches_dirpath"],
                                                 f"{config['session_name']}_buyer_maker_cache.npy")
        self.time_filepath = os.path.join(config["caches_dirpath"], f"{config['session_name']}_time_cache.npy")
        # self.qty_filepath = os.path.join(config["caches_dirpath"], f"{config['session_name']}_qty_cache.npy")
        self.tick_filepath = os.path.join(config["caches_dirpath"], f"{config['session_name']}_ticks_cache.npy")
        try:
            self.start_time = int(parser.parse(self.config["start_date"]).replace(
                tzinfo=datetime.timezone.utc).timestamp() * 1000)
        except Exception:
            print("Unrecognized date format for start time.")
        self.end_time = self.config["end_date"]
        if self.end_time != -1:
            try:
                self.end_time = int(
                    parser.parse(self.end_time).replace(tzinfo=datetime.timezone.utc).timestamp() * 1000)
            except Exception:
                print("Unrecognized date format for end time.")
        if self.config['exchange'] == 'binance':
            self.daily_base_url = "https://data.binance.vision/data/futures/um/daily/aggTrades/"
            self.monthly_base_url = "https://data.binance.vision/data/futures/um/monthly/aggTrades/"

    def validate_dataframe(self, df: pd.DataFrame) -> tuple:
        """
        Validates a dataframe and detects gaps in it. Also detects missing trades in the beginning and end.
        @param df: Dataframe to check for gaps.
        @return: A tuple with following result: if missing values present, the cleaned dataframe, a dataframe with start and end of gaps.
        """
        df.sort_values("trade_id", inplace=True)
        df.drop_duplicates("trade_id", inplace=True)
        df.reset_index(drop=True, inplace=True)
        missing_end_frame = df["trade_id"][df["trade_id"].diff() != 1]
        gaps = pd.DataFrame()
        gaps["start"] = df.iloc[missing_end_frame[1:].index - 1]["trade_id"].tolist()
        gaps["end"] = missing_end_frame[1:].tolist()
        if missing_ids := df["trade_id"].iloc[0] % 100000 != 0:
            gaps.append({"start": df["trade_id"].iloc[0] - missing_ids, "end": df["trade_id"].iloc[0] - 1},
                        ignore_index=True)
        if missing_ids := df["trade_id"].iloc[-1] % 100000 != 99999:
            gaps.append({"start": df["trade_id"].iloc[-1], "end": df["trade_id"].iloc[-1] + (100000 - missing_ids - 1)},
                        ignore_index=True)
        missing_ids = df["trade_id"].iloc[0] % 100000
        if missing_ids != 0:
            gaps = gaps.append({"start": df["trade_id"].iloc[0] - missing_ids, "end": df["trade_id"].iloc[0] - 1},
                               ignore_index=True)
        missing_ids = df["trade_id"].iloc[-1] % 100000
        if missing_ids != 99999:
            gaps = gaps.append(
                {"start": df["trade_id"].iloc[-1], "end": df["trade_id"].iloc[-1] + (100000 - missing_ids - 1)},
                ignore_index=True)
        if gaps.empty:
            return False, df, gaps
        else:
            gaps["start"] = gaps["start"].astype(np.int64)
            gaps["end"] = gaps["end"].astype(np.int64)
            gaps.sort_values("start", inplace=True)
            gaps.reset_index(drop=True, inplace=True)
            gaps["start"] = gaps["start"].replace(0, 1)
            return True, df, gaps

    def read_dataframe(self, path) -> pd.DataFrame:
        """
        Reads a dataframe with correct data types.
        @param path: The path to the dataframe.
        @return: The read dataframe.
        """
        try:
            df = pd.read_csv(path,
                             dtype={"trade_id": np.int64, "price": np.float64, "qty": np.float64, "timestamp": np.int64,
                                    "is_buyer_maker": np.int8})
        except ValueError as e:
            df = pd.read_csv(path)
            df = df.drop("side", axis=1).join(pd.Series(df.side == "Sell", name="is_buyer_maker", index=df.index))
            df = df.astype({"trade_id": np.int64, "price": np.float64, "qty": np.float64, "timestamp": np.int64,
                            "is_buyer_maker": np.int8})
        return df

    def save_dataframe(self, df, filename, missing):
        """
        Saves a processed dataframe. Creates the name based on first and last trade id and first and last timestamp.
        Deletes dataframes that are obsolete. For example, when gaps were filled.
        @param df: The dataframe to save.
        @param filename: The current name of the dataframe.
        @param missing: If the dataframe had gaps.
        @return:
        """
        new_name = f'{df["trade_id"].iloc[0]}_{df["trade_id"].iloc[-1]}_{df["timestamp"].iloc[0]}_{df["timestamp"].iloc[-1]}.csv'
        if new_name != filename:
            print_(['Saving file', new_name])
            df.to_csv(os.path.join(self.filepath, new_name), index=False)
            new_name = ""
            try:
                os.remove(os.path.join(self.filepath, filename))
                print_(['Removed file', filename])
            except:
                pass
        elif missing:
            print_(['Replacing file', filename])
            df.to_csv(os.path.join(self.filepath, filename), index=False)
        else:
            new_name = ""
        return new_name

    def transform_ticks(self, ticks: list) -> pd.DataFrame:
        """
        Transforms tick data into a cleaned dataframe with correct data types.
        @param ticks: List of tick dictionaries.
        @return: Clean dataframe with correct data types.
        """
        df = pd.DataFrame(ticks)
        if not df.empty:
            df["trade_id"] = df["trade_id"].astype(np.int64)
            df["price"] = df["price"].astype(np.float64)
            df["qty"] = df["qty"].astype(np.float64)
            df["timestamp"] = df["timestamp"].astype(np.int64)
            df["is_buyer_maker"] = df["is_buyer_maker"].astype(np.int8)
            df.sort_values("trade_id", inplace=True)
            df.drop_duplicates("trade_id", inplace=True)
            df.reset_index(drop=True, inplace=True)
        return df

    def get_filenames(self) -> list:
        """
        Returns a sorted list of all file names in the directory.
        @return: Sorted list of file names.
        """
        return sorted([f for f in os.listdir(self.filepath) if f.endswith(".csv")],
                      key=lambda x: int(eval(x[:x.find("_")].replace(".cs", "").replace("v", ""))))

    def new_id(self, first_timestamp, last_timestamp, first_trade_id, length, start_time, prev_div):
        """
        Calculates a new id based on several parameters. Uses a weighted approach for more stability.
        @param first_timestamp: First timestamp in current result.
        @param last_timestamp: Last timestamp in current result.
        @param first_trade_id: First trade id in current result.
        @param length: The amount of trades in the current result.
        @param start_time: The time to look for.
        @param prev_div: Previous results of this function.
        @return: Estimated trade id.
        """
        div = int((last_timestamp - first_timestamp) / length)
        prev_div.append(div)
        forward = int((first_timestamp - start_time) / np.mean(prev_div))
        return max(1, int(first_trade_id - forward)), prev_div, forward

    async def find_time(self, start_time) -> pd.DataFrame:
        """
        Finds the trades according to the time.
        Uses different approaches for exchanges depending if time based fetching is supported.
        If time based searching is supported, directly fetch the data.
        If time based searching is not supported, start with current trades and move closer to start time based on estimation.
        @param start_time: Time to look for.
        @return: Dataframe with first trade later or equal to start time.
        """
        try:
            ticks = await self.bot.fetch_ticks_time(start_time)
            return self.transform_ticks(ticks)
        except:
            print_(['Finding id for start time...'])
            ticks = await self.bot.fetch_ticks()
            df = self.transform_ticks(ticks)
            highest_id = df["trade_id"].iloc[-1]
            prev_div = []
            first_ts = df["timestamp"].iloc[0]
            last_ts = df["timestamp"].iloc[-1]
            first_id = df["trade_id"].iloc[0]
            length = len(df)
            while not start_time >= first_ts or not start_time <= last_ts:
                loop_start = time()
                nw_id, prev_div, forward = self.new_id(first_ts, last_ts, first_id, length, start_time, prev_div)
                print_(['Current time span from', df["timestamp"].iloc[0], 'to', df["timestamp"].iloc[-1],
                        'with earliest trade id', df["trade_id"].iloc[0], 'estimating distance of', forward, 'trades'])
                if nw_id > highest_id:
                    nw_id = highest_id
                try:
                    ticks = await self.bot.fetch_ticks(from_id=nw_id)
                    df = self.transform_ticks(ticks)
                    if not df.empty:
                        first_ts = df["timestamp"].iloc[0]
                        last_ts = df["timestamp"].iloc[-1]
                        first_id = df["trade_id"].iloc[0]
                        length = len(df)
                        if nw_id == 1 and first_ts >= start_time:
                            break
                except Exception:
                    print("Failed to fetch or transform...")
                await asyncio.sleep(max(0.0, self.fetch_delay_seconds - time() + loop_start))
            print_(['Found id for start time!'])
            return df[df["timestamp"] >= start_time]

    def get_zip(self, base_url, symbol, date):
        """
        Fetches a full day of trades from the Binance repository.
        @param symbol: Symbol to fetch.
        @param date: Day to download.
        @return: Dataframe with full day.
        """
        print_(['Fetching', symbol, date])
        url = "{}{}/{}-aggTrades-{}.zip".format(base_url, symbol.upper(), symbol.upper(), date)
        df = pd.DataFrame(columns=['trade_id', 'price', 'qty', 'timestamp', 'is_buyer_maker'])
        try:
            resp = urlopen(url)
            with ZipFile(BytesIO(resp.read())) as my_zip_file:
                for contained_file in my_zip_file.namelist():
                    tf = pd.read_csv(my_zip_file.open(contained_file),
                                     names=['trade_id', 'price', 'qty', 'first', 'last', 'timestamp', 'is_buyer_maker'])
                    tf.drop(errors='ignore', columns=['first', 'last'], inplace=True)
                    tf["trade_id"] = tf["trade_id"].astype(np.int64)
                    tf["price"] = tf["price"].astype(np.float64)
                    tf["qty"] = tf["qty"].astype(np.float64)
                    tf["timestamp"] = tf["timestamp"].astype(np.int64)
                    tf["is_buyer_maker"] = tf["is_buyer_maker"].astype(np.int8)
                    tf.sort_values("trade_id", inplace=True)
                    tf.drop_duplicates("trade_id", inplace=True)
                    tf.reset_index(drop=True, inplace=True)
                    if df.empty:
                        df = tf
                    else:
                        df = pd.concat([df, tf])
        except Exception as e:
            print('Failed to fetch', date, e)
        return df

    async def download_ticks(self):
        """
        Searches for previously downloaded files and fills gaps in them if necessary.
        Downloads any missing data based on the specified time frame.
        @return:
        """
        if "historical_data_path" in self.config and self.config["historical_data_path"]:
            self.filepath = make_get_filepath(
                os.path.join(self.config["historical_data_path"], "historical_data",
                             self.config["exchange"], "agg_trades_futures",
                             self.config["symbol"], ""))
        else:
            self.filepath = make_get_filepath(
                os.path.join("historical_data", self.config["exchange"], "agg_trades_futures",
                             self.config["symbol"], ""))

        if self.config["exchange"] == "binance":
            self.bot = await create_binance_bot(get_dummy_settings(self.config["user"],
                                                                   self.config["exchange"],
                                                                   self.config["symbol"]))
        elif self.config["exchange"] == "bybit":
            self.bot = await create_bybit_bot(get_dummy_settings(self.config["user"],
                                                                 self.config["exchange"],
                                                                 self.config["symbol"]))
        else:
            print(self.config["exchange"], 'not found')
            return

        filenames = self.get_filenames()
        mod_files = []
        highest_id = 0
        for f in filenames:
            try:
                first_time = int(f.split("_")[2])
                last_time = int(f.split("_")[3].split(".")[0])
            except:
                first_time = sys.maxsize
                last_time = sys.maxsize
            if last_time >= self.start_time and (
                    self.end_time == -1 or (first_time <= self.end_time)) or last_time == sys.maxsize:
                print_(['Validating file', f])
                df = self.read_dataframe(os.path.join(self.filepath, f))
                missing, df, gaps = self.validate_dataframe(df)
                exists = False
                if gaps.empty:
                    first_id = df["trade_id"].iloc[0]
                else:
                    first_id = df["trade_id"].iloc[0] if df["trade_id"].iloc[0] < gaps["start"].iloc[0] else \
                        gaps["start"].iloc[0]
                if not gaps.empty and (f != filenames[-1] or str(first_id - first_id % 100000) not in f):
                    last_id = df["trade_id"].iloc[-1]
                    for i in filenames:
                        tmp_first_id = int(i.split("_")[0])
                        tmp_last_id = int(i.split("_")[1])
                        if (first_id - first_id % 100000) == tmp_first_id and (
                                (first_id - first_id % 100000 + 99999) == tmp_last_id or (
                                highest_id == tmp_first_id or highest_id == tmp_last_id) or highest_id > last_id) and first_id != 1 and i != f:
                            exists = True
                            break
                if missing and df["timestamp"].iloc[-1] > self.start_time and not exists:
                    current_time = df["timestamp"].iloc[-1]
                    for i in gaps.index:
                        print_(['Filling gaps from id', gaps["start"].iloc[i], 'to id', gaps["end"].iloc[i]])
                        current_id = gaps["start"].iloc[i]
                        while current_id < gaps["end"].iloc[i] and int(
                                datetime.datetime.now(datetime.timezone.utc).timestamp() * 1000) - current_time > 10000:
                            loop_start = time()
                            try:
                                fetched_new_trades = await self.bot.fetch_ticks(int(current_id))
                                tf = self.transform_ticks(fetched_new_trades)
                                if tf.empty:
                                    print_(["Response empty. No new trades, exiting..."])
                                    await asyncio.sleep(max(0.0, self.fetch_delay_seconds - time() + loop_start))
                                    break
                                if current_id == tf["trade_id"].iloc[-1]:
                                    print_(["Same trade ID again. No new trades, exiting..."])
                                    await asyncio.sleep(max(0.0, self.fetch_delay_seconds - time() + loop_start))
                                    break
                                current_id = tf["trade_id"].iloc[-1]
                                df = pd.concat([df, tf])
                                df.sort_values("trade_id", inplace=True)
                                df.drop_duplicates("trade_id", inplace=True)
                                df = df[df["trade_id"] <= gaps["end"].iloc[i] - gaps["end"].iloc[i] % 100000 + 99999]
                                df.reset_index(drop=True, inplace=True)
                                current_time = df["timestamp"].iloc[-1]
                            except Exception:
                                print("Failed to fetch or transform...")
                            await asyncio.sleep(max(0.0, self.fetch_delay_seconds - time() + loop_start))
                if not df.empty:
                    if df["trade_id"].iloc[-1] > highest_id:
                        highest_id = df["trade_id"].iloc[-1]
                if not exists:
                    tf = df[df["trade_id"].mod(100000) == 0]
                    if len(tf) > 1:
                        df = df[:tf.index[-1]]
                    nf = self.save_dataframe(df, f, missing)
                    mod_files.append(nf)
                elif df["trade_id"].iloc[0] != 1:
                    os.remove(os.path.join(self.filepath, f))
                    print_(['Removed file fragment', f])

        chunk_gaps = []
        filenames = self.get_filenames()
        prev_last_id = 0
        prev_last_time = self.start_time
        for f in filenames:
            first_id = int(f.split("_")[0])
            last_id = int(f.split("_")[1])
            first_time = int(f.split("_")[2])
            last_time = int(f.split("_")[3].split(".")[0])
            if first_id - 1 != prev_last_id and f not in mod_files:
                if first_time >= prev_last_time and first_time >= self.start_time:
                    if self.end_time != -1 and self.end_time < first_time and not prev_last_time > self.end_time:
                        chunk_gaps.append((prev_last_time, self.end_time, prev_last_id, 0))
                    elif self.end_time == -1 or self.end_time > first_time:
                        chunk_gaps.append((prev_last_time, first_time, prev_last_id, first_id))
            if first_time >= self.start_time or last_time >= self.start_time:
                prev_last_id = last_id
                prev_last_time = last_time

        if len(filenames) < 1:
            chunk_gaps.append((self.start_time, self.end_time, 0, 0))
        else:
            if self.end_time == -1:
                chunk_gaps.append((prev_last_time, self.end_time, prev_last_id, 0))
            elif prev_last_time < self.end_time:
                chunk_gaps.append((prev_last_time, self.end_time, prev_last_id, 0))

        for gaps in chunk_gaps:
            start_time, end_time, start_id, end_id = gaps
            df = pd.DataFrame()

            current_id = start_id + 1
            current_time = start_time

            if self.config['exchange'] == 'binance':
                fetched_new_trades = await self.bot.fetch_ticks(1)
                tf = self.transform_ticks(fetched_new_trades)
                earliest = tf['timestamp'].iloc[0]

                if earliest > start_time:
                    start_time = earliest
                    current_time = start_time

                if end_time == -1:
                    tmp = pd.date_range(
                        start=datetime.datetime.fromtimestamp(start_time / 1000, datetime.timezone.utc).date(),
                        end=datetime.datetime.now(datetime.timezone.utc).date(), freq='M').to_pydatetime()
                else:
                    tmp = pd.date_range(
                        start=datetime.datetime.fromtimestamp(start_time / 1000, datetime.timezone.utc).date(),
                        end=datetime.datetime.fromtimestamp(end_time / 1000, datetime.timezone.utc).date(),
                        freq='M').to_pydatetime()

                months = [date.strftime("%Y-%m") for date in tmp]

                if months:
                    new_start_time = datetime.datetime.combine(tmp[-1], datetime.time.max,
                                                               datetime.timezone.utc).timestamp() * 1000 + 0.001
                else:
                    new_start_time = start_time

                if end_time == -1:
                    tmp = pd.date_range(
                        start=datetime.datetime.fromtimestamp(new_start_time / 1000, datetime.timezone.utc).date(),
                        end=datetime.datetime.now(datetime.timezone.utc).date(), freq='D').to_pydatetime()
                else:
                    tmp = pd.date_range(
                        start=datetime.datetime.fromtimestamp(new_start_time / 1000, datetime.timezone.utc).date(),
                        end=datetime.datetime.fromtimestamp(end_time / 1000, datetime.timezone.utc).date(),
                        freq='D').to_pydatetime()

                days = [date.strftime("%Y-%m-%d") for date in tmp]
                dates = months
                dates.extend(days)

                df = pd.DataFrame(columns=['trade_id', 'price', 'qty', 'timestamp', 'is_buyer_maker'])

                for date in dates:
                    if len(date.split('-')) == 2:
                        tf = self.get_zip(self.monthly_base_url, self.config['symbol'], date)
                    elif len(date.split('-')) == 3:
                        tf = self.get_zip(self.daily_base_url, self.config['symbol'], date)
                    else:
                        print("Something wrong with the date", date)
                        tf = pd.DataFrame()
                    tf = tf[tf['timestamp'] >= start_time]
                    if end_time != -1:
                        tf = tf[tf['timestamp'] <= end_time]
                    if start_id != 0:
                        tf = tf[tf['trade_id'] > start_id]
                    if end_id != 0:
                        tf = tf[tf['trade_id'] <= end_id]
                    if df.empty:
                        df = tf
                    else:
                        df = pd.concat([df, tf])
                    df.sort_values("trade_id", inplace=True)
                    df.drop_duplicates("trade_id", inplace=True)
                    df.reset_index(drop=True, inplace=True)

                    if not df.empty and (
                            (df['trade_id'].iloc[0] % 100000 == 0 and len(df) >= 100000) or df['trade_id'].iloc[
                        0] % 100000 != 0):
                        for index, row in df[df['trade_id'] % 100000 == 0].iterrows():
                            if index != 0:
                                self.save_dataframe(df[(df['trade_id'] >= row['trade_id'] - 1000000) & (
                                        df['trade_id'] < row['trade_id'])], "", True)
                                df = df[df['trade_id'] >= row['trade_id']]
                    if not df.empty:
                        start_id = df["trade_id"].iloc[0] - 1
                        start_time = df["timestamp"].iloc[0]
                        current_time = df["timestamp"].iloc[-1]
                        current_id = df["trade_id"].iloc[-1] + 1

            if start_id == 0:
                df = await self.find_time(start_time)
                current_id = df["trade_id"].iloc[-1] + 1
                current_time = df["timestamp"].iloc[-1]

            end_id = sys.maxsize if end_id == 0 else end_id - 1
            end_time = sys.maxsize if end_time == -1 else end_time

            if current_id <= end_id and current_time <= end_time and int(
                    datetime.datetime.now(datetime.timezone.utc).timestamp() * 1000) - current_time > 10000:
                if end_time == sys.maxsize:
                    print_(['Downloading from', ts_to_date(float(current_time) / 1000), 'to current time...'])
                else:
                    print_(['Downloading from', ts_to_date(float(current_time) / 1000), 'to',
                            ts_to_date(float(end_time) / 1000)])

            while current_id <= end_id and current_time <= end_time and int(
                    datetime.datetime.now(datetime.timezone.utc).timestamp() * 1000) - current_time > 10000:
                loop_start = time()
                fetched_new_trades = await self.bot.fetch_ticks(int(current_id))
                tf = self.transform_ticks(fetched_new_trades)
                if tf.empty:
                    print_(["Response empty. No new trades, exiting..."])
                    await asyncio.sleep(max(0.0, self.fetch_delay_seconds - time() + loop_start))
                    break
                if current_id == tf["trade_id"].iloc[-1]:
                    print_(["Same trade ID again. No new trades, exiting..."])
                    await asyncio.sleep(max(0.0, self.fetch_delay_seconds - time() + loop_start))
                    break
                df = pd.concat([df, tf])
                df.sort_values("trade_id", inplace=True)
                df.drop_duplicates("trade_id", inplace=True)
                df.reset_index(drop=True, inplace=True)
                current_time = tf["timestamp"].iloc[-1]
                current_id = tf["trade_id"].iloc[-1] + 1
                tf = df[df["trade_id"].mod(100000) == 0]
                if not tf.empty and len(df) > 1:
                    if df["trade_id"].iloc[0] % 100000 == 0 and len(tf) > 1:
                        self.save_dataframe(df[:tf.index[-1]], "", True)
                        df = df[tf.index[-1]:]
                    elif df["trade_id"].iloc[0] % 100000 != 0 and len(tf) == 1:
                        self.save_dataframe(df[:tf.index[-1]], "", True)
                        df = df[tf.index[-1]:]
                await asyncio.sleep(max(0.0, self.fetch_delay_seconds - time() + loop_start))
            if not df.empty:
                df = df[df["timestamp"] >= start_time]
                if start_id != 0 and not df.empty:
                    df = df[df["trade_id"] > start_id]
                elif end_id != sys.maxsize and not df.empty:
                    df = df[df["trade_id"] <= end_id]
                elif end_time != sys.maxsize and not df.empty:
                    df = df[df["timestamp"] <= end_time]
                if not df.empty:
                    self.save_dataframe(df, "", True)

        try:
            await self.bot.session.close()
        except:
            pass

    async def prepare_files(self, single_file: bool = False):
        """
        Takes downloaded data and prepares numpy arrays for use in backtesting.
        @param single_file: If a single array should be created ot multiple ones.
        @return:
        """
        filenames = self.get_filenames()
        start_index = 0
        for i in range(len(filenames)):
            if int(filenames[i].split("_")[2]) <= self.start_time <= int(filenames[i].split("_")[3].split(".")[0]):
                start_index = i
                break
        end_index = -1
        if self.end_time != -1:
            for i in range(len(filenames)):
                if int(filenames[i].split("_")[2]) <= self.end_time <= int(filenames[i].split("_")[3].split(".")[0]):
                    end_index = i
                    break
        filenames = filenames[start_index:] if end_index == -1 else filenames[start_index:end_index + 1]

        chunks = []
        df = pd.DataFrame()

        for f in filenames:
            if single_file:
                chunk = pd.read_csv(os.path.join(self.filepath, f),
                                    dtype={"price": np.float64, "is_buyer_maker": np.float64, "timestamp": np.float64,
                                           "qty": np.float64},
                                    usecols=["price", "is_buyer_maker", "timestamp", "qty"])
            else:
                chunk = pd.read_csv(os.path.join(self.filepath, f),
                                    dtype={"timestamp": np.int64, "price": np.float64, "is_buyer_maker": np.int8,
                                           "qty": np.float64},
                                    usecols=["timestamp", "price", "is_buyer_maker", "qty"])
            if self.end_time != -1:
                chunk = chunk[(chunk['timestamp'] >= self.start_time) & (chunk['timestamp'] <= self.end_time)]
            else:
                chunk = chunk[(chunk['timestamp'] >= self.start_time)]
            chunks.append(chunk)
            if len(chunks) >= 100:
                if df.empty:
                    df = pd.concat(chunks, axis=0)
                else:
                    chunks.insert(0, df)
                    df = pd.concat(chunks, axis=0)
                chunks = []
            print('\rloaded chunk of data', f, ts_to_date(float(f.split("_")[2]) / 1000), end='     ')
        print('\n')
        if chunks:
            if df.empty:
                df = pd.concat(chunks, axis=0)
            else:
                chunks.insert(0, df)
                df = pd.concat(chunks, axis=0)
            del chunks

        # df = df.groupby([(df.price != df.price.shift()).cumsum(), 'is_buyer_maker']).agg(
        #     {'qty': 'sum', 'price': 'first', 'is_buyer_maker': 'first', 'timestamp': 'first'}).reset_index(
        #     drop=True)
        # df = df.groupby([(df.price != df.price.shift()).cumsum(), 'is_buyer_maker']).agg(
        #     {'price': 'first', 'is_buyer_maker': 'first', 'timestamp': 'first'}).reset_index(drop=True)
        df = df.groupby(
            (~((df.price == df.price.shift(1)) & (df.is_buyer_maker == df.is_buyer_maker.shift(1)))).cumsum()).agg(
            {'price': 'first', 'is_buyer_maker': 'first', 'timestamp': 'first', 'qty': 'sum'})

        # compressed_ticks = df[["price", "is_buyer_maker", "timestamp", "qty"]].values
        compressed_ticks = df[["price", "is_buyer_maker", "timestamp"]].values

        if single_file:
            print_(["Saving single file with", len(df), " ticks to", self.tick_filepath, "..."])
            np.save(self.tick_filepath, compressed_ticks)
            print_(["Saved single file!"])
        else:
            print_(["Saving price file with", len(df), " ticks to", self.price_filepath, "..."])
            np.save(self.price_filepath, compressed_ticks[:, 0])
            print_(["Saved price file!"])

            print_(["Saving buyer_maker file with", len(df), " ticks to", self.buyer_maker_filepath, "..."])
            np.save(self.buyer_maker_filepath, compressed_ticks[:, 1])
            print_(["Saved buyer_maker file!"])

            print_(["Saving timestamp file with", len(df), " ticks to", self.time_filepath, "..."])
            np.save(self.time_filepath, compressed_ticks[:, 2])
            print_(["Saved timestamp file!"])

            # print_(["Saving qty file with", len(df), " ticks to", self.qty_filepath, "..."])
            # np.save(self.qty_filepath, compressed_ticks[:, 3])
            # print_(["Saved qty file!"])

    async def get_ticks(self, single_file: bool = False) -> (np.ndarray, np.ndarray, np.ndarray):
        """
        Function for direct use in the backtester. Checks if the numpy arrays exist and if so loads them.
        If they do not exist or if their length doesn't match, download the missing data and create them.
        @return: A tuple of three numpy arrays.
        """
        if single_file:
            if os.path.exists(self.tick_filepath):
                print_(['Loading cached tick data from', self.tick_filepath])
                tick_data = np.load(self.tick_filepath)
                return tick_data
            await self.download_ticks()
            await self.prepare_files(single_file)
            tick_data = np.load(self.tick_filepath)
            return tick_data
        else:
            if os.path.exists(self.price_filepath) and os.path.exists(self.buyer_maker_filepath) and os.path.exists(
                    self.time_filepath):  # and os.path.exists(self.qty_filepath):
                print_(['Loading cached tick data from', self.tick_filepath])
                price_data = np.load(self.price_filepath)
                buyer_maker_data = np.load(self.buyer_maker_filepath)
                time_data = np.load(self.time_filepath)
                # qty_data = np.load(self.qty_filepath)
                if len(price_data) == len(buyer_maker_data) == len(time_data):  # == len(qty_data):
                    return price_data, buyer_maker_data, time_data  # , qty_data
                else:
                    print_(['Tick data does not match, starting over...'])
                    del price_data
                    del buyer_maker_data
                    del time_data
                    # del qty_data
                    gc.collect()

            await self.download_ticks()
            await self.prepare_files(single_file)
            price_data = np.load(self.price_filepath)
            buyer_maker_data = np.load(self.buyer_maker_filepath)
            time_data = np.load(self.time_filepath)
            # qty_data = np.load(self.qty_filepath)
            return price_data, buyer_maker_data, time_data  # , qty_data


async def main():
    parser = argparse.ArgumentParser(prog='Downloader', description='Download ticks from exchange API.')
    parser = add_argparse_args(parser)

    args = parser.parse_args()
    config = await prep_config(args)
    downloader = Downloader(config)
    await downloader.download_ticks()
    if not args.download_only:
        await downloader.prepare_files(True)
    sleep(0.1)


if __name__ == "__main__":
    asyncio.run(main())<|MERGE_RESOLUTION|>--- conflicted
+++ resolved
@@ -6,11 +6,7 @@
 from urllib.request import urlopen
 from zipfile import ZipFile
 
-<<<<<<< HEAD
-=======
-import sys
 import hjson
->>>>>>> 580859e1
 import pandas as pd
 from dateutil import parser
 
